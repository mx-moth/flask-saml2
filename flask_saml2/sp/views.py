import logging

from flask import Response, make_response, redirect, request, url_for
from flask.views import MethodView, View

from flask_saml2.exceptions import CannotHandleAssertion, UserNotAuthorized

from . import sp

logger = logging.getLogger(__name__)


class SAML2ViewMixin:
    def __init__(self, *, sp: 'sp.ServiceProvider', **kwargs):
        super().__init__(**kwargs)
        self.sp = sp


class SAML2View(SAML2ViewMixin, MethodView):
    pass


class Login(SAML2View):
    """
    Log in to this SP using SAML.
    """
    def get(self):
        handler = self.sp.get_default_idp_handler()
        login_next = self.sp.get_login_return_url()
        if handler:
            return redirect(url_for('.login_idp', entity_id=handler.entity_id, next=login_next,
                            _scheme=self.sp.get_scheme(), _external=True))
        return self.sp.render_template(
            'flask_saml2_sp/choose_idp.html',
            login_next=login_next,
            handlers=self.sp.get_idp_handlers())


class LoginIdP(SAML2View):
    """
    Log in using a specific IdP.
    """
    def get(self):
        entity_id = request.args['entity_id']
        handler = self.sp.get_idp_handler_by_entity_id(entity_id)
        login_next = self.sp.get_login_return_url()
        return redirect(handler.make_login_request_url(login_next))


class Logout(SAML2View):
    """
    Initiates a logout with the IdP used to authenticate the currently logged
    in user.
    """
    def post(self):
        handler = self.sp.get_idp_handler_by_current_session()
        auth_data = self.sp.get_auth_data_in_session()
        relay_state = self.sp.get_logout_return_url()
        response = redirect(handler.make_logout_request_url(auth_data, relay_state))

        self.sp.logout()

        return response


class SingleLogout(SAML2View):
    """
    Logs the user out of this SP and sends them to the next logout destination.
    """
    def get(self):
        # TODO Verify this SLO request is valid, process it correctly, send the
        # user back to the IdP for further sign outs...
        return self.do_logout()

    def do_logout(self, handler):
        self.sp.logout()
        ...  # TODO


class AssertionConsumer(SAML2View):
    def post(self):
        saml_request = request.form['SAMLResponse']
<<<<<<< HEAD
        relay_state = request.form.get('RelayState')

        errors = []
=======
        if self.sp.get_acs_redirect_endpoint() is None:
            relay_state = request.form['RelayState']
        else:
            relay_state = self.sp.make_absolute_url(self.sp.get_acs_redirect_endpoint())
>>>>>>> 6a76c8c4

        for handler in self.sp.get_idp_handlers():
            try:
                response = handler.get_response_parser(saml_request)
                auth_data = handler.get_auth_data(response)
                return self.sp.login_successful(auth_data, relay_state)
            except CannotHandleAssertion as e:
                errors.append(e)
            except UserNotAuthorized:
                return self.sp.render_template('flask_saml2_sp/user_not_authorized.html')
        error_string = ""
        for e in errors:
            error_string = f"{error_string} - {e} <br>"
        return f"Could not log in for various reasons, here is a list of errors encountered: <br> {error_string}"


class Metadata(SAML2View):
    """
    Replies with the XML metadata for this Service Provider / IdP handler pair.
    """
    def get(self):
        metadata = self.sp.render_template(
            'flask_saml2_sp/metadata.xml',
            **self.sp.get_metadata_context())

        response = make_response(metadata)
        response.headers['Content-Type'] = 'application/xml'
        return response


class CannotHandleAssertionView(SAML2ViewMixin, View):
    def dispatch_request(self, exception):
        logger.exception("Can not handle request", exc_info=exception)
        return Response(status=400)<|MERGE_RESOLUTION|>--- conflicted
+++ resolved
@@ -80,16 +80,11 @@
 class AssertionConsumer(SAML2View):
     def post(self):
         saml_request = request.form['SAMLResponse']
-<<<<<<< HEAD
-        relay_state = request.form.get('RelayState')
-
         errors = []
-=======
         if self.sp.get_acs_redirect_endpoint() is None:
             relay_state = request.form['RelayState']
         else:
             relay_state = self.sp.make_absolute_url(self.sp.get_acs_redirect_endpoint())
->>>>>>> 6a76c8c4
 
         for handler in self.sp.get_idp_handlers():
             try:
