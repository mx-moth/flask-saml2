<<<<<<< HEAD
import subprocess
from typing import Mapping, Optional
=======
from typing import List, Mapping, Optional, Union
>>>>>>> cae1cd41

from flask_saml2.types import XmlNode
from flask_saml2.utils import cached_property
from flask_saml2.xml_parser import XmlParser


class ResponseParser(XmlParser):
    def __init__(self, xml_string, *args, encrypted_attributes=None, **kwargs):
        super().__init__(xml_string, *args, **kwargs)
        if encrypted_attributes:
            xml_string = subprocess.check_output([
                encrypted_attributes['xmlsec1_path'],
                '--decrypt',
                '--privkey-pem', encrypted_attributes['sp_key_path'],
                '/dev/stdin'], input=xml_string)
            self.xml_string = xml_string
            self.xml_tree = self.parse_request(self.xml_string)

    def is_signed(self):
        sig = self.xml_tree.xpath('/samlp:Response/ds:Signature', namespaces=self.get_namespace_map())
        return bool(sig)

    @cached_property
    def issuer(self) -> str:
        return self._xpath_xml_tree('/samlp:Response/saml:Issuer')[0].text

    @cached_property
    def response_id(self) -> str:
        return self._xpath_xml_tree('/samlp:Response/@ID')[0]

    @cached_property
    def destination(self) -> str:
        try:
            return self._xpath_xml_tree('/samlp:Response/@Destination')[0]
        except IndexError:
            return ''

    @cached_property
    def version(self) -> str:
        return self._xpath_xml_tree('/samlp:Response/@Version')[0]

    @cached_property
    def issue_instant(self) -> str:
        return self._xpath_xml_tree('/samlp:Response/@IssueInstant')[0]

    @cached_property
    def assertion(self) -> XmlNode:
        return self._xpath_xml_tree('.//saml:Assertion')[0]

    @cached_property
    def subject(self) -> XmlNode:
        return self._xpath(self.assertion, 'saml:Subject')[0]

    @cached_property
    def nameid(self) -> str:
        return self._xpath(self.subject, 'saml:NameID')[0].text

    @cached_property
    def nameid_format(self) -> str:
        return self._xpath(self.subject, 'saml:NameID/@Format')[0]

    @cached_property
    def attributes(self) -> Mapping[str, Union[str, List[str]]]:
        attributes = self._xpath(self.assertion, 'saml:AttributeStatement/saml:Attribute')
        ret = {}
        for el in attributes:
            name = el.get('Name')
            attrs = self._xpath(el, 'saml:AttributeValue')
            if len(attrs) == 1:
                ret[name] = attrs[0].text
            else:
                vals = []
                for a in attrs:
                    vals.append(a.text)
                ret[name] = vals
        return ret

    @cached_property
    def conditions(self) -> Optional[XmlNode]:
        try:
            return self._xpath(self.assertion, './saml:Conditions')[0]
        except IndexError:
            return None<|MERGE_RESOLUTION|>--- conflicted
+++ resolved
@@ -1,9 +1,5 @@
-<<<<<<< HEAD
 import subprocess
-from typing import Mapping, Optional
-=======
-from typing import List, Mapping, Optional, Union
->>>>>>> cae1cd41
+from typing import Mapping, Optional, Union, List
 
 from flask_saml2.types import XmlNode
 from flask_saml2.utils import cached_property
